--- conflicted
+++ resolved
@@ -15,12 +15,7 @@
 from .routes import kafka as kafka_routes
 from .routes import transactions as transactions_routes
 from .routes import users as users_routes
-<<<<<<< HEAD
-=======
-from .routes import alerts as alerts_routes
-from .routes import kafka as kafka_routes
-from .routes.kafka import cleanup_kafka_producer
->>>>>>> b7966643
+
 from .services import start_transaction_consumer, stop_transaction_consumer
 
 # Configure logging
